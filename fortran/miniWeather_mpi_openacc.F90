--- conflicted
+++ resolved
@@ -448,13 +448,7 @@
     implicit none
     real(rp), intent(inout) :: state(1-hs:nx+hs,1-hs:nz+hs,NUM_VARS)
     integer :: i, ll
-<<<<<<< HEAD
-    real(rp), parameter :: mnt_width = xlen/8
-    real(rp) :: x, xloc, mnt_deriv
-    !$acc parallel loop collapse(2) async(1) private(xloc,mnt_deriv,x) default(present)
-=======
-    !$acc parallel loop collapse(2) async(1)
->>>>>>> 51f84f20
+    !$acc parallel loop collapse(2) async(1) default(present)
     do ll = 1 , NUM_VARS
       do i = 1-hs,nx+hs
         if (ll == ID_WMOM) then
