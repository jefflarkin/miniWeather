--- conflicted
+++ resolved
@@ -233,11 +233,7 @@
   }
 
   //Apply the tendencies to the fluid state
-<<<<<<< HEAD
 #pragma acc parallel loop collapse(3) private(inds,indt) default(present)
-=======
-#pragma acc parallel loop collapse(3)
->>>>>>> 51f84f20
   for (ll=0; ll<NUM_VARS; ll++) {
     for (k=0; k<nz; k++) {
       for (i=0; i<nx; i++) {
@@ -284,11 +280,7 @@
   //Compute the hyperviscosity coeficient
   hv_coef = -hv_beta * dx / (16*dt);
   //Compute fluxes in the x-direction for each cell
-<<<<<<< HEAD
 #pragma acc parallel loop collapse(2) private(ll,s,inds,stencil,vals,d3_vals,r,u,w,t,p) default(present)
-=======
-#pragma acc parallel loop collapse(2) private(stencil,vals,d3_vals)
->>>>>>> 51f84f20
   for (k=0; k<nz; k++) {
     for (i=0; i<nx+1; i++) {
       //Use fourth-order interpolation from four cell averages to compute the value at the interface in question
@@ -319,11 +311,7 @@
   }
 
   //Use the fluxes to compute tendencies for each cell
-<<<<<<< HEAD
 #pragma acc parallel loop collapse(3) private(indt,indf1,indf2) default(present)
-=======
-#pragma acc parallel loop collapse(3)
->>>>>>> 51f84f20
   for (ll=0; ll<NUM_VARS; ll++) {
     for (k=0; k<nz; k++) {
       for (i=0; i<nx; i++) {
@@ -347,11 +335,7 @@
   //Compute the hyperviscosity coeficient
   hv_coef = -hv_beta * dz / (16*dt);
   //Compute fluxes in the x-direction for each cell
-<<<<<<< HEAD
 #pragma acc parallel loop collapse(2) private(ll,s,inds,stencil,vals,d3_vals,r,u,w,t,p) default(present)
-=======
-#pragma acc parallel loop collapse(2) private(stencil,vals,d3_vals)
->>>>>>> 51f84f20
   for (k=0; k<nz+1; k++) {
     for (i=0; i<nx; i++) {
       //Use fourth-order interpolation from four cell averages to compute the value at the interface in question
@@ -387,11 +371,7 @@
   }
 
   //Use the fluxes to compute tendencies for each cell
-<<<<<<< HEAD
 #pragma acc parallel loop collapse(3) private(indt,indf1,indf2) default(present)
-=======
-#pragma acc parallel loop collapse(3)
->>>>>>> 51f84f20
   for (ll=0; ll<NUM_VARS; ll++) {
     for (k=0; k<nz; k++) {
       for (i=0; i<nx; i++) {
@@ -457,11 +437,7 @@
 
   if (data_spec_int == DATA_SPEC_INJECTION) {
     if (myrank == 0) {
-<<<<<<< HEAD
 #pragma acc parallel loop private(z,ind_r,ind_u,ind_t) collapse(2) default(present)
-=======
-#pragma acc parallel loop collapse(2)
->>>>>>> 51f84f20
       for (k=0; k<nz; k++) {
         for (i=0; i<hs; i++) {
           z = (k_beg + k+0.5)*dz;
@@ -483,13 +459,7 @@
 //decomposition in the vertical direction
 void set_halo_values_z( double *state ) {
   int          i, ll;
-<<<<<<< HEAD
-  const double mnt_width = xlen/8;
-  double       x, xloc, mnt_deriv;
-#pragma acc parallel loop collapse(2) private(x,xloc,mnt_deriv) default(present)
-=======
-#pragma acc parallel loop collapse(2)
->>>>>>> 51f84f20
+#pragma acc parallel loop collapse(2) default(present)
   for (ll=0; ll<NUM_VARS; ll++) {
     for (i=0; i<nx+2*hs; i++) {
       if (ll == ID_WMOM) {
